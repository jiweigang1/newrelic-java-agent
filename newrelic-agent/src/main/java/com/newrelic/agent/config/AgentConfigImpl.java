--- conflicted
+++ resolved
@@ -268,13 +268,9 @@
 
     private AgentConfigImpl(Map<String, Object> props) {
         super(props, SYSTEM_PROPERTY_ROOT);
-<<<<<<< HEAD
 
         licenseKey = getProperty(LICENSE_KEY);
-        // ssl, transaction_tracer.record_sql, request atts, and message atts are all affected by high security
-=======
         // transaction_tracer.record_sql, request atts, and message atts are all affected by high security
->>>>>>> f280b4af
         highSecurity = getProperty(HIGH_SECURITY, DEFAULT_HIGH_SECURITY);
         securityPoliciesToken = getProperty(LASP_TOKEN, DEFAULT_SECURITY_POLICIES_TOKEN);
         simpleCompression = getProperty(SIMPLE_COMPRESSION_PROPERTY, DEFAULT_SIMPLE_COMPRESSION_ENABLED);
